# wikiget - CLI tool for downloading files from Wikimedia sites
# Copyright (C) 2018, 2019, 2020 Cody Logan
# SPDX-License-Identifier: GPL-3.0-or-later
#
# Wikiget is free software: you can redistribute it and/or modify
# it under the terms of the GNU General Public License as published by
# the Free Software Foundation, either version 3 of the License, or
# (at your option) any later version.
#
# Wikiget is distributed in the hope that it will be useful,
# but WITHOUT ANY WARRANTY; without even the implied warranty of
# MERCHANTABILITY or FITNESS FOR A PARTICULAR PURPOSE. See the
# GNU General Public License for more details.
#
# You should have received a copy of the GNU General Public License
# along with Wikiget. If not, see <https://www.gnu.org/licenses/>.

"""Main wikiget functions."""

import argparse
import hashlib
import logging
import os
import re
import sys
from urllib.parse import unquote, urlparse

from mwclient import InvalidResponse, Site, __version__ as mwclient_version
from requests import ConnectionError
from tqdm import tqdm

from wikiget.version import __version__

BLOCKSIZE = 65536
<<<<<<< HEAD
DEFAULT_SITE = 'en.wikipedia.org'
=======
DEFAULT_SITE = 'commons.wikimedia.org'
>>>>>>> 5f35b45b
USER_AGENT = 'wikiget/{} (https://github.com/clpo13/wikiget) ' \
             'mwclient/{}'.format(__version__, mwclient_version)


def main():
    """
    Main entry point for console script. Automatically compiled by setuptools
    when installed with `pip install` or `python setup.py install`.
    """

    parser = argparse.ArgumentParser(description="""
                                     A tool for downloading files from
                                     MediaWiki sites using the file name or
                                     description page URL
                                     """,
                                     epilog="""
                                     Copyright (C) 2018, 2019, 2020 Cody Logan.
                                     License GPLv3+: GNU GPL version 3 or later
                                     <http://www.gnu.org/licenses/gpl.html>.
                                     This is free software; you are free to
                                     change and redistribute it under certain
                                     conditions. There is NO WARRANTY, to the
                                     extent permitted by law.
                                     """)
    parser.add_argument('FILE', help="""
<<<<<<< HEAD
                        name of the file to download with the File: or Image:
                        prefix, or the URL of its file description page
=======
                        name of the file to download with the File: or Image: prefix,
                        or the URL of its file description page
>>>>>>> 5f35b45b
                        """)
    parser.add_argument('-V', '--version', action='version',
                        version='%(prog)s {}'.format(__version__))
    output_options = parser.add_mutually_exclusive_group()
<<<<<<< HEAD
    output_options.add_argument('-q', '--quiet',
                                help='suppress warning messages',
                                action='store_true')
    output_options.add_argument('-v', '--verbose',
                                help='print detailed information; use -vv for '
                                'even more detail', action='count', default=0)
    parser.add_argument('-f', '--force',
                        help='force overwriting existing files',
                        action='store_true')
    parser.add_argument('-s', '--site', default=DEFAULT_SITE,
                        help='MediaWiki site to download from (default: '
                        '%(default)s)')
    parser.add_argument('-o', '--output', help='write download to OUTPUT')
    parser.add_argument('-a', '--batch',
                        help='treat FILE as a textfile containing multiple '
                        'files to download, one URL or filename per line',
=======
    output_options.add_argument('-q', '--quiet', help='suppress warning messages',
                                action='store_true')
    output_options.add_argument('-v', '--verbose',
                                help='print detailed information; use -vv for even more detail',
                                action='count', default=0)
    parser.add_argument('-f', '--force', help='force overwriting existing files',
                        action='store_true')
    parser.add_argument('-s', '--site', default=DEFAULT_SITE,
                        help='MediaWiki site to download from (default: %(default)s)')
    parser.add_argument('-o', '--output', help='write download to OUTPUT')
    parser.add_argument('-a', '--batch', help='treat FILE as a textfile containing multiple files to download, one URL or filename per line',
>>>>>>> 5f35b45b
                        action='store_true')

    args = parser.parse_args()

    # print API and debug messages in verbose mode
    if args.verbose >= 2:
        logging.basicConfig(level=logging.DEBUG)
    elif args.verbose >= 1:
        logging.basicConfig(level=logging.WARNING)

    if args.batch:
        # batch download mode
        input_file = args.FILE
        if args.verbose >= 1:
            print("Info: using batch file '{}'".format(input_file))
        try:
            fd = open(input_file, 'r')
        except IOError as e:
<<<<<<< HEAD
            print('File could not be read. The following error was '
                  'encountered:')
=======
            print('File could not be read. The following error was encountered:')
>>>>>>> 5f35b45b
            print(e)
            sys.exit(1)
        else:
            with fd:
                for _, line in enumerate(fd):
                    line = line.strip()
                    download(line, args)
    else:
        # single download mode
        dl = args.FILE
        download(dl, args)


def download(dl, args):
    url = urlparse(dl)

    if url.netloc:
        filename = url.path
        site_name = url.netloc
        if args.site is not DEFAULT_SITE and not args.quiet:
<<<<<<< HEAD
            # this will work even if the user specifies 'en.wikipedia.org'
            print('Warning: target is a URL, ignoring site specified with '
                  '--site')
=======
            # this will work even if the user specifies 'commons.wikimedia.org'
            print('Warning: target is a URL, ignoring site specified with --site')
>>>>>>> 5f35b45b
    else:
        filename = dl
        site_name = args.site

    file_match = valid_file(filename)
    site_match = valid_site(site_name)

    # check for valid site parameter
    if not site_match:
<<<<<<< HEAD
        print('Only Wikimedia sites (wikipedia.org and wikimedia.org) are '
              'currently supported.')
=======
        print('Only Wikimedia sites (wikipedia.org and wikimedia.org) are currently supported.')
>>>>>>> 5f35b45b
        sys.exit(1)

    # check if this is a valid file
    if file_match and file_match.group(1):
        # has File:/Image: prefix and extension
        filename = file_match.group(2)
    else:
        # no file extension and/or prefix, probably an article
<<<<<<< HEAD
        print('Downloading Wikipedia articles is not currently supported.',
              end='')
=======
        print('Downloading Wikipedia articles is not currently supported.', end='')
>>>>>>> 5f35b45b
        if file_match and not file_match.group(1):
            # file extension detected, but no prefix
            # TODO: no longer possible to get to this point since file_match is
            # None with no prefix
            print(" If this is a file, please add the 'File:' prefix.")
        else:
            print('\n', end='')
        sys.exit(1)

    filename = unquote(filename)  # remove URL encoding for special characters

    dest = args.output or filename

    if args.verbose >= 2:
        print('User agent: {}'.format(USER_AGENT))

    # connect to site and identify ourselves
    try:
        site = Site(site_name, clients_useragent=USER_AGENT)
    except ConnectionError:
        # usually this means there is no such site, or there's no network
        # connection
        print("Error: couldn't connect to specified site.")
        sys.exit(1)
    except InvalidResponse as e:
        # site exists, but we couldn't communicate with the API endpoint
        print(e)
        sys.exit(1)

    # get info about the target file
    file = site.images[filename]

    if file.imageinfo != {}:
        # file exists either locally or at Wikimedia Commons
        file_url = file.imageinfo['url']
        file_size = file.imageinfo['size']
        file_sha1 = file.imageinfo['sha1']

        if args.verbose >= 1:
            print("Info: downloading '{}' "
<<<<<<< HEAD
                  '({} bytes) from {}'.format(filename, file_size, site.host),
                  end='')
=======
                  "({} bytes) from {}".format(filename, file_size, site.host), end='')
>>>>>>> 5f35b45b
            if args.output:
                print(" to '{}'".format(dest))
            else:
                print('\n', end='')
            print('Info: {}'.format(file_url))

        if os.path.isfile(dest) and not args.force:
            print("File '{}' already exists, skipping download (use -f to "
                  "ignore)".format(dest))
        else:
            try:
                fd = open(dest, 'wb')
            except IOError as e:
<<<<<<< HEAD
                print('File could not be written. The following error was '
                      'encountered:')
=======
                print('File could not be written. The following error was encountered:')
>>>>>>> 5f35b45b
                print(e)
                sys.exit(1)
            else:
                # download the file
                with tqdm(total=file_size, unit='B',
                          unit_scale=True, unit_divisor=1024) as progress_bar:
                    with fd:
                        res = site.connection.get(file_url, stream=True)
                        progress_bar.set_postfix(file=dest, refresh=False)
                        for chunk in res.iter_content(1024):
                            fd.write(chunk)
                            progress_bar.update(len(chunk))

            # verify file integrity and optionally print details
            dl_sha1 = verify_hash(dest)

            if args.verbose >= 1:
                print('Info: downloaded file SHA1 is {}'.format(dl_sha1))
                print('Info: server file SHA1 is {}'.format(file_sha1))
            if dl_sha1 == file_sha1:
                if args.verbose >= 1:
                    print('Info: hashes match!')
                # at this point, we've successfully downloaded the file
            else:
                print('Error: hash mismatch! Downloaded file may be corrupt.')
                sys.exit(1)

    else:
        # no file information returned
        print("Target '{}' does not appear to be a valid file."
              .format(filename))
        sys.exit(1)


def valid_file(search_string):
    """
    Determines if the given string contains a valid file name, defined as a
    string ending with a '.' and at least one character, beginning with 'File:'
    or 'Image:', the standard file prefixes in MediaWiki.
    :param search_string: string to validate
    :returns: a regex Match object if there's a match or None otherwise
    """
    # second group could also restrict to file extensions with three or more
    # letters with ([^/\r\n\t\f\v]+\.\w{3,})
    file_regex = re.compile(r'(File:|Image:)([^/\r\n\t\f\v]+\.\w+)$', re.I)
    return file_regex.search(search_string)


def valid_site(search_string):
    """
    Determines if the given string contains a valid site name, defined as a
    string ending with 'wikipedia.org' or 'wikimedia.org'. This covers all
    subdomains of those domains. Eventually, it should be possible to support
    any MediaWiki site, regardless of domain name.
    :param search_string: string to validate
    :returns: a regex Match object if there's a match or None otherwise
    """
    site_regex = re.compile(r'wiki[mp]edia\.org$', re.I)
    return site_regex.search(search_string)


def verify_hash(filename):
    """
    Calculates the SHA1 hash of the given file for comparison with a known
    value.
    :param filename: name of the file to calculate a hash for
    :return: hash digest
    """
    hasher = hashlib.sha1()
    with open(filename, 'rb') as dl:
        buf = dl.read(BLOCKSIZE)
        while len(buf) > 0:
            hasher.update(buf)
            buf = dl.read(BLOCKSIZE)
    return hasher.hexdigest()<|MERGE_RESOLUTION|>--- conflicted
+++ resolved
@@ -32,11 +32,7 @@
 from wikiget.version import __version__
 
 BLOCKSIZE = 65536
-<<<<<<< HEAD
-DEFAULT_SITE = 'en.wikipedia.org'
-=======
 DEFAULT_SITE = 'commons.wikimedia.org'
->>>>>>> 5f35b45b
 USER_AGENT = 'wikiget/{} (https://github.com/clpo13/wikiget) ' \
              'mwclient/{}'.format(__version__, mwclient_version)
 
@@ -62,18 +58,12 @@
                                      extent permitted by law.
                                      """)
     parser.add_argument('FILE', help="""
-<<<<<<< HEAD
                         name of the file to download with the File: or Image:
                         prefix, or the URL of its file description page
-=======
-                        name of the file to download with the File: or Image: prefix,
-                        or the URL of its file description page
->>>>>>> 5f35b45b
                         """)
     parser.add_argument('-V', '--version', action='version',
                         version='%(prog)s {}'.format(__version__))
     output_options = parser.add_mutually_exclusive_group()
-<<<<<<< HEAD
     output_options.add_argument('-q', '--quiet',
                                 help='suppress warning messages',
                                 action='store_true')
@@ -90,19 +80,6 @@
     parser.add_argument('-a', '--batch',
                         help='treat FILE as a textfile containing multiple '
                         'files to download, one URL or filename per line',
-=======
-    output_options.add_argument('-q', '--quiet', help='suppress warning messages',
-                                action='store_true')
-    output_options.add_argument('-v', '--verbose',
-                                help='print detailed information; use -vv for even more detail',
-                                action='count', default=0)
-    parser.add_argument('-f', '--force', help='force overwriting existing files',
-                        action='store_true')
-    parser.add_argument('-s', '--site', default=DEFAULT_SITE,
-                        help='MediaWiki site to download from (default: %(default)s)')
-    parser.add_argument('-o', '--output', help='write download to OUTPUT')
-    parser.add_argument('-a', '--batch', help='treat FILE as a textfile containing multiple files to download, one URL or filename per line',
->>>>>>> 5f35b45b
                         action='store_true')
 
     args = parser.parse_args()
@@ -121,12 +98,8 @@
         try:
             fd = open(input_file, 'r')
         except IOError as e:
-<<<<<<< HEAD
             print('File could not be read. The following error was '
                   'encountered:')
-=======
-            print('File could not be read. The following error was encountered:')
->>>>>>> 5f35b45b
             print(e)
             sys.exit(1)
         else:
@@ -147,14 +120,9 @@
         filename = url.path
         site_name = url.netloc
         if args.site is not DEFAULT_SITE and not args.quiet:
-<<<<<<< HEAD
-            # this will work even if the user specifies 'en.wikipedia.org'
+            # this will work even if the user specifies 'commons.wikimedia.org'
             print('Warning: target is a URL, ignoring site specified with '
                   '--site')
-=======
-            # this will work even if the user specifies 'commons.wikimedia.org'
-            print('Warning: target is a URL, ignoring site specified with --site')
->>>>>>> 5f35b45b
     else:
         filename = dl
         site_name = args.site
@@ -164,12 +132,8 @@
 
     # check for valid site parameter
     if not site_match:
-<<<<<<< HEAD
         print('Only Wikimedia sites (wikipedia.org and wikimedia.org) are '
               'currently supported.')
-=======
-        print('Only Wikimedia sites (wikipedia.org and wikimedia.org) are currently supported.')
->>>>>>> 5f35b45b
         sys.exit(1)
 
     # check if this is a valid file
@@ -178,12 +142,8 @@
         filename = file_match.group(2)
     else:
         # no file extension and/or prefix, probably an article
-<<<<<<< HEAD
         print('Downloading Wikipedia articles is not currently supported.',
               end='')
-=======
-        print('Downloading Wikipedia articles is not currently supported.', end='')
->>>>>>> 5f35b45b
         if file_match and not file_match.group(1):
             # file extension detected, but no prefix
             # TODO: no longer possible to get to this point since file_match is
@@ -224,12 +184,8 @@
 
         if args.verbose >= 1:
             print("Info: downloading '{}' "
-<<<<<<< HEAD
                   '({} bytes) from {}'.format(filename, file_size, site.host),
                   end='')
-=======
-                  "({} bytes) from {}".format(filename, file_size, site.host), end='')
->>>>>>> 5f35b45b
             if args.output:
                 print(" to '{}'".format(dest))
             else:
@@ -243,12 +199,8 @@
             try:
                 fd = open(dest, 'wb')
             except IOError as e:
-<<<<<<< HEAD
                 print('File could not be written. The following error was '
                       'encountered:')
-=======
-                print('File could not be written. The following error was encountered:')
->>>>>>> 5f35b45b
                 print(e)
                 sys.exit(1)
             else:
